package main

import (
	"context"
	"flag"
	"net/http"
	"os"

	"github.com/diwise/iot-agent/internal/pkg/application/events"
	"github.com/diwise/iot-agent/internal/pkg/application/iotagent"
	"github.com/diwise/iot-agent/internal/pkg/infrastructure/services/mqtt"
	"github.com/diwise/iot-agent/internal/pkg/infrastructure/services/storage"
	"github.com/diwise/iot-agent/internal/pkg/presentation/api"
	devicemgmtclient "github.com/diwise/iot-device-mgmt/pkg/client"
	"github.com/diwise/messaging-golang/pkg/messaging"
	"github.com/diwise/service-chassis/pkg/infrastructure/buildinfo"
	"github.com/diwise/service-chassis/pkg/infrastructure/env"
	"github.com/diwise/service-chassis/pkg/infrastructure/o11y"
	"github.com/diwise/service-chassis/pkg/infrastructure/o11y/logging"
	"github.com/diwise/service-chassis/pkg/infrastructure/o11y/metrics"
	"github.com/go-chi/chi/v5"
)

var opaFilePath string
<<<<<<< HEAD
=======

>>>>>>> 6032810f
const serviceName string = "iot-agent"

func main() {
	serviceVersion := buildinfo.SourceVersion()
	ctx, logger, cleanup := o11y.Init(context.Background(), serviceName, serviceVersion)
	defer cleanup()

	flag.StringVar(&opaFilePath, "policies", "/opt/diwise/config/authz.rego", "An authorization policy file")
	flag.Parse()

	forwardingEndpoint := env.GetVariableOrDie(logger, "MSG_FWD_ENDPOINT", "endpoint that incoming packages should be forwarded to")

	dmClient := createDeviceManagementClientOrDie(ctx)
	mqttClient := createMQTTClientOrDie(ctx, forwardingEndpoint, "")
	storage := createStorageOrDie(ctx)

	msgCfg := messaging.LoadConfiguration(serviceName, logger)
	initMsgCtx := func() (messaging.MsgContext, error) {
		return messaging.Initialize(msgCfg)
	}

	facade := env.GetVariableOrDefault(logger, "APPSERVER_FACADE", "chirpstack")
	svcAPI, err := initialize(ctx, facade, forwardingEndpoint, dmClient, initMsgCtx, storage)

	if err != nil {
		logger.Fatal().Err(err).Msg("failed to setup iot agent")
	}

	mqttClient.Start()
	defer mqttClient.Stop()

	schneiderEnabled := env.GetVariableOrDefault(logger, "SCHNEIDER_ENABLED", "false")

	if schneiderEnabled == "true" {
		schneiderClient := createMQTTClientOrDie(ctx, forwardingEndpoint+"/schneider", "SCHNEIDER_")
		schneiderClient.Start()
		defer schneiderClient.Stop()
	}

	apiPort := env.GetVariableOrDefault(logger, "SERVICE_PORT", "8080")
	logger.Info().Str("port", apiPort).Msg("starting to listen for incoming connections")
	err = http.ListenAndServe(":"+apiPort, svcAPI.Router())

	if err != nil {
		logger.Fatal().Err(err).Msg("failed to start request router")
	}
}

func createDeviceManagementClientOrDie(ctx context.Context) devicemgmtclient.DeviceManagementClient {
	logger := logging.GetFromContext(ctx)

	dmURL := env.GetVariableOrDie(logger, "DEV_MGMT_URL", "url to iot-device-mgmt")
	tokenURL := env.GetVariableOrDie(logger, "OAUTH2_TOKEN_URL", "a valid oauth2 token URL")
	clientID := env.GetVariableOrDie(logger, "OAUTH2_CLIENT_ID", "a valid oauth2 client id")
	clientSecret := env.GetVariableOrDie(logger, "OAUTH2_CLIENT_SECRET", "a valid oauth2 client secret")

	dmClient, err := devicemgmtclient.New(ctx, dmURL, tokenURL, clientID, clientSecret)
	if err != nil {
		logger.Fatal().Err(err).Msg("failed to create device managagement client")
	}

	return dmClient
}

func createMQTTClientOrDie(ctx context.Context, forwardingEndpoint, prefix string) mqtt.Client {
	mqttConfig, err := mqtt.NewConfigFromEnvironment(prefix)
	logger := logging.GetFromContext(ctx)

	if err != nil {
		logger.Fatal().Err(err).Msg("mqtt configuration error")
	}

	mqttClient, err := mqtt.NewClient(logger, mqttConfig, forwardingEndpoint)
	if err != nil {
		logger.Fatal().Err(err).Msg("failed to create mqtt client")
	}

	return mqttClient
}

func createStorageOrDie(ctx context.Context) storage.Storage {
	log := logging.GetFromContext(ctx)
<<<<<<< HEAD
	cfg := storage.LoadConfiguration(log)
	s, err := storage.Connect(ctx, log, cfg)
=======
	cfg := storage.LoadConfiguration(ctx)

	s, err := storage.Connect(ctx, cfg)
>>>>>>> 6032810f
	if err != nil {
		log.Fatal().Err(err).Msg("could not connect to database")
	}

<<<<<<< HEAD
	s.Initialize(ctx)

	return s
}
=======
	err = s.Initialize(ctx)
	if err != nil {
		log.Fatal().Err(err).Msg("failed to initialize database")
	}

	return s
}

func initialize(ctx context.Context, facade, forwardingEndpoint string, dmc devicemgmtclient.DeviceManagementClient, initMsgCtx func() (messaging.MsgContext, error), storage storage.Storage) (api.API, error) {
	logger := logging.GetFromContext(ctx)
>>>>>>> 6032810f

func initialize(ctx context.Context, facade, forwardingEndpoint string, dmc devicemgmtclient.DeviceManagementClient, initMsgCtx func() (messaging.MsgContext, error), storage storage.Storage) (api.API, error) {
	logger := logging.GetFromContext(ctx)
	
	sender := events.NewSender(ctx, initMsgCtx)
	sender.Start()

	policies, err := os.Open(opaFilePath)
	if err != nil {
		logger.Fatal().Err(err).Msg("unable to open opa policy file")
	}
	defer policies.Close()

	app := iotagent.New(dmc, sender, storage)

	r := chi.NewRouter()
	a := api.New(ctx, r, facade, forwardingEndpoint, app, policies)

	metrics.AddHandlers(r)

	return a, nil
}<|MERGE_RESOLUTION|>--- conflicted
+++ resolved
@@ -22,10 +22,7 @@
 )
 
 var opaFilePath string
-<<<<<<< HEAD
-=======
 
->>>>>>> 6032810f
 const serviceName string = "iot-agent"
 
 func main() {
@@ -108,24 +105,13 @@
 
 func createStorageOrDie(ctx context.Context) storage.Storage {
 	log := logging.GetFromContext(ctx)
-<<<<<<< HEAD
-	cfg := storage.LoadConfiguration(log)
-	s, err := storage.Connect(ctx, log, cfg)
-=======
 	cfg := storage.LoadConfiguration(ctx)
 
 	s, err := storage.Connect(ctx, cfg)
->>>>>>> 6032810f
 	if err != nil {
 		log.Fatal().Err(err).Msg("could not connect to database")
 	}
 
-<<<<<<< HEAD
-	s.Initialize(ctx)
-
-	return s
-}
-=======
 	err = s.Initialize(ctx)
 	if err != nil {
 		log.Fatal().Err(err).Msg("failed to initialize database")
@@ -136,11 +122,7 @@
 
 func initialize(ctx context.Context, facade, forwardingEndpoint string, dmc devicemgmtclient.DeviceManagementClient, initMsgCtx func() (messaging.MsgContext, error), storage storage.Storage) (api.API, error) {
 	logger := logging.GetFromContext(ctx)
->>>>>>> 6032810f
 
-func initialize(ctx context.Context, facade, forwardingEndpoint string, dmc devicemgmtclient.DeviceManagementClient, initMsgCtx func() (messaging.MsgContext, error), storage storage.Storage) (api.API, error) {
-	logger := logging.GetFromContext(ctx)
-	
 	sender := events.NewSender(ctx, initMsgCtx)
 	sender.Start()
 
