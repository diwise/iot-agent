--- conflicted
+++ resolved
@@ -219,20 +219,17 @@
 
 	return &device, nil
 }
-<<<<<<< HEAD
 func (d *devmodeDeviceMgmtClient) FindDeviceFromInternalID(ctx context.Context, deviceID string) (devicemgmtclient.Device, error) {
 	return nil, nil
 }
-func (d *devmodeDeviceMgmtClient) Close(ctx context.Context) {
-}
-func (d *devmodeDeviceMgmtClient) CreateDevice(ctx context.Context, device types.Device) error {
-	return nil
-=======
 
 func fatal(ctx context.Context, msg string, err error) {
 	logger := logging.GetFromContext(ctx)
 	logger.Error(msg, "err", err.Error())
 	time.Sleep(2 * time.Second)
 	os.Exit(1)
->>>>>>> adca2732
+func (d *devmodeDeviceMgmtClient) Close(ctx context.Context) {
+}
+func (d *devmodeDeviceMgmtClient) CreateDevice(ctx context.Context, device types.Device) error {
+	return nil
 }