--- conflicted
+++ resolved
@@ -16,11 +16,8 @@
 	"github.com/diwise/iot-agent/pkg/lwm2m"
 	core "github.com/diwise/iot-core/pkg/messaging/events"
 	dmc "github.com/diwise/iot-device-mgmt/pkg/client"
-<<<<<<< HEAD
+	"github.com/diwise/iot-device-mgmt/pkg/types"
 	"github.com/diwise/messaging-golang/pkg/messaging"
-=======
-	"github.com/diwise/iot-device-mgmt/pkg/types"
->>>>>>> 2de2bf1d
 	"github.com/diwise/service-chassis/pkg/infrastructure/o11y/logging"
 	"github.com/farshidtz/senml/v2"
 	"github.com/google/uuid"
@@ -49,31 +46,15 @@
 	createUnknownDeviceTenant  string
 }
 
-<<<<<<< HEAD
 func New(dmc dmc.DeviceManagementClient, msgCtx messaging.MsgContext, store storage.Storage) App {
-=======
-func New(dmc dmc.DeviceManagementClient, eventPub events.EventSender, store storage.Storage, createUnknownDeviceEnabled bool, createUnknownDeviceTenant string) App {
-	c := conversion.NewConverterRegistry()
->>>>>>> 2de2bf1d
 	d := decoder.NewDecoderRegistry()
 
 	return &app{
-<<<<<<< HEAD
 		decoderRegistry:        d,
 		deviceManagementClient: dmc,
 		msgCtx:                 msgCtx,
 		storage:                store,
 		notFoundDevices:        make(map[string]time.Time),
-=======
-		messageProcessor:           m,
-		decoderRegistry:            d,
-		deviceManagementClient:     dmc,
-		eventSender:                eventPub,
-		storage:                    store,
-		notFoundDevices:            make(map[string]time.Time),
-		createUnknownDeviceEnabled: createUnknownDeviceEnabled,
-		createUnknownDeviceTenant:  createUnknownDeviceTenant,
->>>>>>> 2de2bf1d
 	}
 }
 
@@ -95,19 +76,17 @@
 		return err
 	}
 
-<<<<<<< HEAD
-	log = log.With(slog.String("device_id", device.ID()), slog.String("type", device.SensorType()))
-=======
 	if a.createUnknownDeviceEnabled && a.isDeviceUnknown(device) {
 		a.ignoreDeviceFor(ctx, devEUI, 1*time.Hour)
 		return nil
 	}
 
-	log = log.With(
-		slog.String("device_id", device.ID()),
-		slog.String("type", device.SensorType()),
-	)
->>>>>>> 2de2bf1d
+	if a.createUnknownDeviceEnabled && a.isDeviceUnknown(device) {
+		a.ignoreDeviceFor(ctx, devEUI, 1*time.Hour)
+		return nil
+	}
+
+	log = log.With(slog.String("device_id", device.ID()), slog.String("type", device.SensorType()))
 	ctx = logging.NewContextWithLogger(ctx, log)
 
 	decoder := a.decoderRegistry.GetDecoderForSensorType(ctx, device.SensorType())
@@ -169,6 +148,32 @@
 	}
 }
 
+func (a *app) isDeviceUnknown(device dmc.Device) bool {
+	return device.SensorType() == UNKNOWN
+}
+
+func (a *app) createUnknownDevice(ctx context.Context, se application.SensorEvent) {
+	logger := logging.GetFromContext(ctx).With(slog.String("func", "createUnknownDevice"))
+
+	d := types.Device{
+		Active:   false,
+		DeviceID: uuid.New().String(),
+		SensorID: se.DevEui,
+		Name:     se.DeviceName,
+		DeviceProfile: types.DeviceProfile{
+			Name: UNKNOWN,
+		},
+		Tenant: types.Tenant{
+			Name: a.createUnknownDeviceTenant,
+		},
+	}
+
+	err := a.deviceManagementClient.CreateDevice(ctx, d)
+	if err != nil {
+		logger.Error("failed to create unknown device", "err", err.Error())
+	}
+}
+
 func (a *app) HandleSensorMeasurementList(ctx context.Context, deviceID string, pack senml.Pack) error {
 	deviceID = strings.ToLower(deviceID)
 	log := logging.GetFromContext(ctx).With(slog.String("device_id", deviceID))
