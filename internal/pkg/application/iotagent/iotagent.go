--- conflicted
+++ resolved
@@ -26,14 +26,9 @@
 	}
 }
 
-<<<<<<< HEAD
-func (a *iotAgent) MessageReceived(msg []byte) error {
-	err := a.mp.ProcessMessage(msg)
-=======
 // this function is likely to be renamed
 func (a *iotAgent) MessageReceived(ctx context.Context, msg []byte) error {
 	err := a.mp.ProcessMessage(ctx, msg)
->>>>>>> 1219cf8a
 	if err != nil {
 		return err
 	}
