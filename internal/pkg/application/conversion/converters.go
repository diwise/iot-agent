--- conflicted
+++ resolved
@@ -117,17 +117,10 @@
 }
 
 func Pressure(ctx context.Context, deviceID string, p payload.Payload, fn func(p senml.Pack) error) error {
-<<<<<<< HEAD
-	var decorators []SenMLDecoratorFunc
-	SensorValue := func(v int16) SenMLDecoratorFunc {
-		f := float64(v)
-		return Rec("5700", &f, nil, "", nil, "kPa", nil)
-=======
 	var decorators []SenMLDecoratorFunc	
 	SensorValue := func(v int16) SenMLDecoratorFunc { 
 		f := float64(v)
 		return Rec("5700", &f, nil, "", nil, "kPa", nil) 
->>>>>>> 35beddbb
 	} // TODO: kPa not in senml units
 
 	if pressures, ok := payload.GetSlice[struct {
