package conversion

import (
	"context"

	"github.com/diwise/iot-agent/internal/pkg/domain"
)

type ConverterRegistry interface {
	DesignateConverters(context.Context, domain.Result) []MessageConverter
}

type converterRegistry struct {
}

func NewConverterRegistry() ConverterRegistry {
	return &converterRegistry{}
}

// bestämt vilken converter från en lista av converters, som ska användas till ett visst meddelande

<<<<<<< HEAD
func (c *converterRegistry) DesignateConverters(domain.Result) []MessageConverter {
	//converters used are decided on by data format (is it from LoRa/CoAP) and type of measurements return

	return []MessageConverter{}
}

var RegisteredConverters []MessageConverter = []MessageConverter{
	&msgConverter{
		Type: "water",
	},
=======
func (c *converterRegistry) DesignateConverters(context.Context, domain.Result) []MessageConverter {
	return nil
>>>>>>> 1219cf8a
}<|MERGE_RESOLUTION|>--- conflicted
+++ resolved
@@ -7,7 +7,7 @@
 )
 
 type ConverterRegistry interface {
-	DesignateConverters(context.Context, domain.Result) []MessageConverter
+	DesignateConverters(ctx context.Context, result domain.Result) []MessageConverter
 }
 
 type converterRegistry struct {
@@ -19,8 +19,7 @@
 
 // bestämt vilken converter från en lista av converters, som ska användas till ett visst meddelande
 
-<<<<<<< HEAD
-func (c *converterRegistry) DesignateConverters(domain.Result) []MessageConverter {
+func (c *converterRegistry) DesignateConverters(ctx context.Context, result domain.Result) []MessageConverter {
 	//converters used are decided on by data format (is it from LoRa/CoAP) and type of measurements return
 
 	return []MessageConverter{}
@@ -30,8 +29,4 @@
 	&msgConverter{
 		Type: "water",
 	},
-=======
-func (c *converterRegistry) DesignateConverters(context.Context, domain.Result) []MessageConverter {
-	return nil
->>>>>>> 1219cf8a
 }